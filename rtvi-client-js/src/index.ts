import { Client, VoiceEventCallbacks } from "./core";
import { VoiceClientHelper } from "./helpers";
import { VoiceMessage } from "./messages";
import { Transport } from "./transport";

export interface VoiceClientOptions {
  /**
   * Base URL for auth handlers and transport services
   *
   * Defaults to a POST request with a the config object as the body
   */
  baseUrl: string;

  /**
   * Custom HTTP headers to be send with the POST request to baseUrl
   */
  customHeaders?: { [key: string]: string };

  /**
   * Set transport class for media streaming
   */
  transport?: new (
    options: VoiceClientOptions,
    onMessage: (ev: VoiceMessage) => void
  ) => Transport;

  /**
   * Optional callback methods for voice events
   */
  callbacks?: VoiceEventCallbacks;

  /**
   * Service key value pairs (e.g. {llm: "openai"} )
   * A client must have at least one service to connect to a voice server
   */
  services: { [key: string]: string };

  /**
   * Service configuration options for services and further customization
   */
  config?: VoiceClientConfigOption[];

  /**
   * Helper classes for additional functionality  (e.g. LLMHelper)
   */
  helpers?: VoiceClientHelpers;

  /**
   * Handshake timeout
   *
   * How long should the client wait for the bot ready event (when authenticating / requesting an agent)
   * Defaults to no timeout (undefined)
   */
  timeout?: number;

  /**
   * Enable user mic input
   *
   * Default to true
   */
  enableMic?: boolean;

  /**
   * Enable user cam input
   *
   * Default to false
   */
  enableCam?: boolean;
}

export type ConfigOption = {
  name: string;
  value: unknown;
};

export type VoiceClientConfigOption = {
  service: string;
  options: ConfigOption[];
};

<<<<<<< HEAD
export type VoiceClientLLMMessage = {
  role: string;
  content: string;
  tool_call_id?: string;
};

export type VoiceClientConfigLLM = {
  model?: string;
  messages?: VoiceClientLLMMessage[];
};
=======
export type VoiceClientHelpers = Partial<Record<string, VoiceClientHelper>>;
>>>>>>> 5a86e43f

/**
 * RTVI Voice Client
 */
export class VoiceClient extends Client {
  constructor({ ...opts }: VoiceClientOptions) {
    const options: VoiceClientOptions = {
      ...opts,
      transport: opts.transport,
      config: opts.config || [],
    };

    super(options);
  }
}

export * from "./core";
export * from "./errors";
export * from "./events";
export * from "./helpers";
export * from "./helpers/llm";
export * from "./messages";
export * from "./transport";<|MERGE_RESOLUTION|>--- conflicted
+++ resolved
@@ -78,7 +78,6 @@
   options: ConfigOption[];
 };
 
-<<<<<<< HEAD
 export type VoiceClientLLMMessage = {
   role: string;
   content: string;
@@ -89,9 +88,7 @@
   model?: string;
   messages?: VoiceClientLLMMessage[];
 };
-=======
 export type VoiceClientHelpers = Partial<Record<string, VoiceClientHelper>>;
->>>>>>> 5a86e43f
 
 /**
  * RTVI Voice Client
