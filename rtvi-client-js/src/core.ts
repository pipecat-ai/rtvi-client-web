--- conflicted
+++ resolved
@@ -453,16 +453,11 @@
         this._options.callbacks?.onBotReady?.();
         break;
       case VoiceMessageType.USER_TRANSCRIPTION:
-<<<<<<< HEAD
-        this._options.callbacks?.onUserTranscript?.(ev.data.data as Transcript);
-        this.emit(VoiceEvent.UserTranscript, ev.data.data as Transcript);
-=======
         // TODO-CB: typescript
         const transcriptData: any = ev.data;
         const transcript = transcriptData.data as Transcript;
         this._options.callbacks?.onUserTranscript?.(transcript);
         this.emit(VoiceEvent.UserTranscript, transcript);
->>>>>>> e052f8b6
         break;
       case VoiceMessageType.JSON_COMPLETION:
         this._options.callbacks?.onJsonCompletion?.(ev.data as string);
