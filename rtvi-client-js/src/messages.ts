--- conflicted
+++ resolved
@@ -31,11 +31,8 @@
   METRICS = "metrics", // RTVI reporting metrics
   USER_TRANSCRIPTION = "user-transcription", // Local user speech to text
   BOT_TRANSCRIPTION = "tts-text", // Bot speech to text
-<<<<<<< HEAD
   LLM_FUNCTION_CALL = "llm-function-call", // LLM requesting a function call
-=======
   ERROR_RESPONSE = "error-response", // Error response from the bot
->>>>>>> 35b2d4ff
 }
 
 export type PipecatMetricsData = {
