import { createRoot } from "react-dom/client";
import {
  PipecatMetrics,
  VoiceEvent,
  VoiceMessage,
  LLMHelper,
} from "realtime-ai";
import { DailyVoiceClient } from "realtime-ai-daily";
import { VoiceClientProvider } from "realtime-ai-react";
import { Sandbox } from "./SandboxApp";

<<<<<<< HEAD
function createVoiceClient(baseUrl: string): DailyVoiceClient {
  const voiceClient = new DailyVoiceClient({
    baseUrl: import.meta.env.VITE_BASE_URL,
    services: {
      llm: "openai",
      tts: "cartesia",
    },
    config: [
      {
        service: "llm",
        options: [
          // or claude-3-5-sonnet-20240620
          { name: "model", value: "gpt-4o" },
          {
            name: "messages",
            value: [
              {
                // anthropic: user; openai: system
                role: "system",
                content:
                  "You are a cat named Clarissa. You can ask me anything. Keep response brief and legible. Start by telling me to ask for the weather in San Francisco.",
              },
            ],
          },
          // OpenAI

          {
            name: "tools",
            value: [
              {
                type: "function",
                function: {
                  name: "get_current_weather",
                  description:
                    "Get the current weather for a location. This includes the conditions as well as the temperature.",
                  parameters: {
                    type: "object",
                    properties: {
                      location: {
                        type: "string",
                        description:
                          "The city and state, e.g. San Francisco, CA",
                      },
                      format: {
                        type: "string",
                        enum: ["celsius", "fahrenheit"],
                        description:
                          "The temperature unit to use. Infer this from the users location.",
                      },
                    },
                    required: ["location", "format"],
                  },
                },
              },
            ],
          },

          // Anthropic

          // {
          //   name: "tools",
          //   value: [
          //     {
          //       name: "get_current_weather",
          //       description:
          //         "Get the current weather for a location. This includes the conditions as well as the temperature.",
          //       input_schema: {
          //         type: "object",
          //         properties: {
          //           location: {
          //             type: "string",
          //             description: "The city and state, e.g. San Francisco, CA",
          //           },
          //           format: {
          //             type: "string",
          //             enum: ["celsius", "fahrenheit"],
          //             description:
          //               "The temperature unit to use. Infer this from the users location.",
          //           },
          //         },
          //         required: ["location", "format"],
          //       },
          //     },
          //   ],
          // },
        ],
      },
    ],
    timeout: 15 * 1000,
    enableMic: true,
    enableCam: false,
    callbacks: {
      onGenericMessage: (data: unknown) => {
        console.log("[CALLBACK] Generic message:", data);
      },
      onConnected: () => {
        console.log("[CALLBACK] Connected");
      },
      onDisconnected: () => {
        console.log("[CALLBACK] Disconnected");
      },
      onTransportStateChanged: (state: string) => {
        console.log("[CALLBACK] State change:", state);
      },
      onBotConnected: () => {
        console.log("[CALLBACK] Bot connected");
      },
      onBotDisconnected: () => {
        console.log("[CALLBACK] Bot disconnected");
      },
      onBotStartedTalking: () => {
        console.log("[CALLBACK] Bot started talking");
      },
      onBotStoppedTalking: () => {
        console.log("[CALLBACK] Bot stopped talking");
      },
      onLocalStartedTalking: () => {
        console.log("[CALLBACK] Local started talking");
      },
      onLocalStoppedTalking: () => {
        console.log("[CALLBACK] Local stopped talking");
      },
      onJsonCompletion: (jsonString: string) => {
        console.log("[CALLBACK] JSON Completion:", jsonString);
      },
      onLLMFunctionCall: (
        functionName: string,
        toolCallId: string,
        args: any
      ) => {
        console.log("[CALLBACK] LLM Function Call:", {
          functionName,
          toolCallId,
          args,
        });
      },
      onLLMFunctionCallStart: (functionName: string) => {
        console.log("[CALLBACK] LLM Function Call Start:", { functionName });
      },
      onMetrics: (data: PipecatMetrics) => {
        console.log("[CALLBACK] Metrics:", data);
      },
      /*onUserTranscript: (data: Transcript) => {


=======
const voiceClient = new DailyVoiceClient({
  baseUrl: import.meta.env.VITE_BASE_URL,
  enableMic: true,
  services: {
    llm: "together",
    tts: "cartesia",
  },
  helpers: {
    llm: new LLMHelper({
      callbacks: {
        onLLMMessage: (message) => {
          console.log("[CALLBACK] LLM message:", message);
        },
      },
    }),
  },
  config: [
    {
      service: "llm",
      options: [
        { name: "model", value: "meta-llama/Meta-Llama-3.1-8B-Instruct-Turbo" },
        {
          name: "messages",
          value: [
            {
              role: "system",
              content:
                "You are a assistant called ExampleBot. You can ask me anything. Keep responses brief and legible. Introduce yourself first.",
            },
          ],
        },
      ],
    },
    {
      service: "tts",
      options: [
        { name: "voice", value: "79a125e8-cd45-4c13-8a67-188112f4dd22" },
      ],
    },
  ],
  timeout: 15 * 1000,
  enableCam: false,
  callbacks: {
    onMessageError: (message: VoiceMessage) => {
      console.log("[CALLBACK] Message error", message);
    },
    onGenericMessage: (data: unknown) => {
      console.log("[CALLBACK] Generic message:", data);
    },
    onConnected: () => {
      console.log("[CALLBACK] Connected");
    },
    onDisconnected: () => {
      console.log("[CALLBACK] Disconnected");
    },
    onTransportStateChanged: (state: string) => {
      console.log("[CALLBACK] State change:", state);
    },
    onBotConnected: () => {
      console.log("[CALLBACK] Bot connected");
    },
    onBotDisconnected: () => {
      console.log("[CALLBACK] Bot disconnected");
    },
    onBotStartedSpeaking: () => {
      console.log("[CALLBACK] Bot started talking");
    },
    onBotStoppedSpeaking: () => {
      console.log("[CALLBACK] Bot stopped talking");
    },
    onUserStartedSpeaking: () => {
      console.log("[CALLBACK] Local started talking");
    },
    onUserStoppedSpeaking: () => {
      console.log("[CALLBACK] Local stopped talking");
    },
    onMetrics: (data: PipecatMetrics) => {
      console.log("[CALLBACK] Metrics:", data);
    },
    /*onUserTranscript: (data: Transcript) => {
>>>>>>> 5a86e43f
      console.log("[CALLBACK] User Transcript:", data);
    },
    onBotTranscript: (text: string) => {
      console.log("[CALLBACK] Bot Transcript:", text);
    },*/
  },
});

// Some convenience events
// These are not required, but can be useful for debugging
voiceClient.on(VoiceEvent.TransportStateChanged, (state) => {
  console.log("[EVENT] Transport state change:", state);
});
voiceClient.on(VoiceEvent.BotReady, () => {
  console.log("[EVENT] Bot is ready");
});
voiceClient.on(VoiceEvent.Connected, () => {
  console.log("[EVENT] User connected");
});
voiceClient.on(VoiceEvent.Disconnected, () => {
  console.log("[EVENT] User disconnected");
});

voiceClient.helper<LLMHelper>("llm").llmContext();

const rootContainer = document.querySelector("#app") ?? document.body;

const root = createRoot(rootContainer);

root.render(
  <VoiceClientProvider voiceClient={voiceClient}>
    <Sandbox />
  </VoiceClientProvider>
);<|MERGE_RESOLUTION|>--- conflicted
+++ resolved
@@ -9,153 +9,6 @@
 import { VoiceClientProvider } from "realtime-ai-react";
 import { Sandbox } from "./SandboxApp";
 
-<<<<<<< HEAD
-function createVoiceClient(baseUrl: string): DailyVoiceClient {
-  const voiceClient = new DailyVoiceClient({
-    baseUrl: import.meta.env.VITE_BASE_URL,
-    services: {
-      llm: "openai",
-      tts: "cartesia",
-    },
-    config: [
-      {
-        service: "llm",
-        options: [
-          // or claude-3-5-sonnet-20240620
-          { name: "model", value: "gpt-4o" },
-          {
-            name: "messages",
-            value: [
-              {
-                // anthropic: user; openai: system
-                role: "system",
-                content:
-                  "You are a cat named Clarissa. You can ask me anything. Keep response brief and legible. Start by telling me to ask for the weather in San Francisco.",
-              },
-            ],
-          },
-          // OpenAI
-
-          {
-            name: "tools",
-            value: [
-              {
-                type: "function",
-                function: {
-                  name: "get_current_weather",
-                  description:
-                    "Get the current weather for a location. This includes the conditions as well as the temperature.",
-                  parameters: {
-                    type: "object",
-                    properties: {
-                      location: {
-                        type: "string",
-                        description:
-                          "The city and state, e.g. San Francisco, CA",
-                      },
-                      format: {
-                        type: "string",
-                        enum: ["celsius", "fahrenheit"],
-                        description:
-                          "The temperature unit to use. Infer this from the users location.",
-                      },
-                    },
-                    required: ["location", "format"],
-                  },
-                },
-              },
-            ],
-          },
-
-          // Anthropic
-
-          // {
-          //   name: "tools",
-          //   value: [
-          //     {
-          //       name: "get_current_weather",
-          //       description:
-          //         "Get the current weather for a location. This includes the conditions as well as the temperature.",
-          //       input_schema: {
-          //         type: "object",
-          //         properties: {
-          //           location: {
-          //             type: "string",
-          //             description: "The city and state, e.g. San Francisco, CA",
-          //           },
-          //           format: {
-          //             type: "string",
-          //             enum: ["celsius", "fahrenheit"],
-          //             description:
-          //               "The temperature unit to use. Infer this from the users location.",
-          //           },
-          //         },
-          //         required: ["location", "format"],
-          //       },
-          //     },
-          //   ],
-          // },
-        ],
-      },
-    ],
-    timeout: 15 * 1000,
-    enableMic: true,
-    enableCam: false,
-    callbacks: {
-      onGenericMessage: (data: unknown) => {
-        console.log("[CALLBACK] Generic message:", data);
-      },
-      onConnected: () => {
-        console.log("[CALLBACK] Connected");
-      },
-      onDisconnected: () => {
-        console.log("[CALLBACK] Disconnected");
-      },
-      onTransportStateChanged: (state: string) => {
-        console.log("[CALLBACK] State change:", state);
-      },
-      onBotConnected: () => {
-        console.log("[CALLBACK] Bot connected");
-      },
-      onBotDisconnected: () => {
-        console.log("[CALLBACK] Bot disconnected");
-      },
-      onBotStartedTalking: () => {
-        console.log("[CALLBACK] Bot started talking");
-      },
-      onBotStoppedTalking: () => {
-        console.log("[CALLBACK] Bot stopped talking");
-      },
-      onLocalStartedTalking: () => {
-        console.log("[CALLBACK] Local started talking");
-      },
-      onLocalStoppedTalking: () => {
-        console.log("[CALLBACK] Local stopped talking");
-      },
-      onJsonCompletion: (jsonString: string) => {
-        console.log("[CALLBACK] JSON Completion:", jsonString);
-      },
-      onLLMFunctionCall: (
-        functionName: string,
-        toolCallId: string,
-        args: any
-      ) => {
-        console.log("[CALLBACK] LLM Function Call:", {
-          functionName,
-          toolCallId,
-          args,
-        });
-      },
-      onLLMFunctionCallStart: (functionName: string) => {
-        console.log("[CALLBACK] LLM Function Call Start:", { functionName });
-      },
-      onMetrics: (data: PipecatMetrics) => {
-        console.log("[CALLBACK] Metrics:", data);
-      },
-      /*onUserTranscript: (data: Transcript) => {
-
-
-=======
 const voiceClient = new DailyVoiceClient({
   baseUrl: import.meta.env.VITE_BASE_URL,
   enableMic: true,
@@ -196,6 +49,90 @@
       ],
     },
   ],
+  // OpenAI/Anthropic function calling config
+  /*
+      config: [
+      {
+        service: "llm",
+        options: [
+          // or claude-3-5-sonnet-20240620
+          { name: "model", value: "gpt-4o" },
+          {
+            name: "messages",
+            value: [
+              {
+                // anthropic: user; openai: system
+                role: "system",
+                content:
+                  "You are a cat named Clarissa. You can ask me anything. Keep response brief and legible. Start by telling me to ask for the weather in San Francisco.",
+              },
+            ],
+          },
+          // OpenAI
+
+          {
+            name: "tools",
+            value: [
+              {
+                type: "function",
+                function: {
+                  name: "get_current_weather",
+                  description:
+                    "Get the current weather for a location. This includes the conditions as well as the temperature.",
+                  parameters: {
+                    type: "object",
+                    properties: {
+                      location: {
+                        type: "string",
+                        description:
+                          "The city and state, e.g. San Francisco, CA",
+                      },
+                      format: {
+                        type: "string",
+                        enum: ["celsius", "fahrenheit"],
+                        description:
+                          "The temperature unit to use. Infer this from the users location.",
+                      },
+                    },
+                    required: ["location", "format"],
+                  },
+                },
+              },
+            ],
+          },
+
+          // Anthropic
+
+          // {
+          //   name: "tools",
+          //   value: [
+          //     {
+          //       name: "get_current_weather",
+          //       description:
+          //         "Get the current weather for a location. This includes the conditions as well as the temperature.",
+          //       input_schema: {
+          //         type: "object",
+          //         properties: {
+          //           location: {
+          //             type: "string",
+          //             description: "The city and state, e.g. San Francisco, CA",
+          //           },
+          //           format: {
+          //             type: "string",
+          //             enum: ["celsius", "fahrenheit"],
+          //             description:
+          //               "The temperature unit to use. Infer this from the users location.",
+          //           },
+          //         },
+          //         required: ["location", "format"],
+          //       },
+          //     },
+          //   ],
+          // },
+        ],
+      },
+    ],
+    */
   timeout: 15 * 1000,
   enableCam: false,
   callbacks: {
@@ -236,7 +173,6 @@
       console.log("[CALLBACK] Metrics:", data);
     },
     /*onUserTranscript: (data: Transcript) => {
->>>>>>> 5a86e43f
       console.log("[CALLBACK] User Transcript:", data);
     },
     onBotTranscript: (text: string) => {
@@ -260,7 +196,7 @@
   console.log("[EVENT] User disconnected");
 });
 
-voiceClient.helper<LLMHelper>("llm").llmContext();
+// voiceClient.helper<LLMHelper>("llm").llmContext();
 
 const rootContainer = document.querySelector("#app") ?? document.body;
 
