--- conflicted
+++ resolved
@@ -5,31 +5,31 @@
 import { Sandbox } from "./SandboxApp";
 import { useState } from "react";
 
-<<<<<<< HEAD
-const voiceClient = new DailyVoiceClient({
-  baseUrl: import.meta.env.VITE_BASE_URL,
-  services: {
-    llm: "anthropic",
-    tts: "cartesia",
-  },
-  config: [
-    {
-      service: "llm",
-      options: [
-        { name: "model", value: "claude-3-sonnet-20240229" },
-        {
-          name: "messages",
-          value: [
-            {
-              // anthropic: user; openai: system
-              role: "user",
-              content:
-                "You are a assistant called Curtis. You can ask me anything. Keep response brief and legible. Start by telling me to ask for the weather in San Francisco.",
-            },
-          ],
-        },
-        // OpenAI
-        /*
+function createVoiceClient(baseUrl: string): DailyVoiceClient {
+  const voiceClient = new DailyVoiceClient({
+    baseUrl: import.meta.env.VITE_BASE_URL,
+    services: {
+      llm: "anthropic",
+      tts: "cartesia",
+    },
+    config: [
+      {
+        service: "llm",
+        options: [
+          { name: "model", value: "claude-3-sonnet-20240229" },
+          {
+            name: "messages",
+            value: [
+              {
+                // anthropic: user; openai: system
+                role: "user",
+                content:
+                  "You are a assistant called Curtis. You can ask me anything. Keep response brief and legible. Start by telling me to ask for the weather in San Francisco.",
+              },
+            ],
+          },
+          // OpenAI
+          /*
         {
           name: "tools",
           value: [
@@ -60,133 +60,40 @@
           ],
         },
         */
-        // Anthropic
-        {
-          name: "tools",
-          value: [
-            {
-              name: "get_current_weather",
-              description:
-                "Get the current weather for a location. This includes the conditions as well as the temperature.",
-              input_schema: {
-                type: "object",
-                properties: {
-                  location: {
-                    type: "string",
-                    description: "The city and state, e.g. San Francisco, CA",
-                  },
-                  format: {
-                    type: "string",
-                    enum: ["celsius", "fahrenheit"],
-                    description:
-                      "The temperature unit to use. Infer this from the users location.",
-                  },
-                },
-                required: ["location", "format"],
-              },
-            },
-          ],
-        },
-      ],
-    },
-  ],
-  timeout: 15 * 1000,
-  enableMic: true,
-  enableCam: false,
-  callbacks: {
-    onGenericMessage: (data: unknown) => {
-      console.log("[CALLBACK] Generic message:", data);
-    },
-    onConnected: () => {
-      console.log("[CALLBACK] Connected");
-    },
-    onDisconnected: () => {
-      console.log("[CALLBACK] Disconnected");
-    },
-    onTransportStateChanged: (state: string) => {
-      console.log("[CALLBACK] State change:", state);
-    },
-    onBotConnected: () => {
-      console.log("[CALLBACK] Bot connected");
-    },
-    onBotDisconnected: () => {
-      console.log("[CALLBACK] Bot disconnected");
-    },
-    onBotStartedTalking: () => {
-      console.log("[CALLBACK] Bot started talking");
-    },
-    onBotStoppedTalking: () => {
-      console.log("[CALLBACK] Bot stopped talking");
-    },
-    onLocalStartedTalking: () => {
-      console.log("[CALLBACK] Local started talking");
-    },
-    onLocalStoppedTalking: () => {
-      console.log("[CALLBACK] Local stopped talking");
-    },
-    onJsonCompletion: (jsonString: string) => {
-      console.log("[CALLBACK] JSON Completion:", jsonString);
-    },
-    onLLMFunctionCall: (
-      functionName: string,
-      toolCallId: string,
-      args: any
-    ) => {
-      console.log("[CALLBACK] LLM Function Call:", {
-        functionName,
-        toolCallId,
-        args,
-      });
-    },
-    onLLMFunctionCallStart: (functionName: string) => {
-      console.log("[CALLBACK] LLM Function Call Start:", { functionName });
-    },
-    onMetrics: (data: PipecatMetrics) => {
-      console.log("[CALLBACK] Metrics:", data);
-    },
-    /*onUserTranscript: (data: Transcript) => {
-=======
-function createVoiceClient(baseUrl: string): DailyVoiceClient {
-  const voiceClient = new DailyVoiceClient({
-    baseUrl,
-    enableMic: false,
-    services: {
-      llm: "together",
-      tts: "cartesia",
-    },
-    config: [
-      {
-        service: "llm",
-        options: [
+          // Anthropic
           {
-            name: "model",
-            value: "meta-llama/Meta-Llama-3.1-8B-Instruct-Turbo",
-          },
-          {
-            name: "messages",
+            name: "tools",
             value: [
               {
-                role: "system",
-                content:
-                  "You are a assistant called ExampleBot. You can ask me anything. Keep responses brief and legible. Introduce yourself first.",
+                name: "get_current_weather",
+                description:
+                  "Get the current weather for a location. This includes the conditions as well as the temperature.",
+                input_schema: {
+                  type: "object",
+                  properties: {
+                    location: {
+                      type: "string",
+                      description: "The city and state, e.g. San Francisco, CA",
+                    },
+                    format: {
+                      type: "string",
+                      enum: ["celsius", "fahrenheit"],
+                      description:
+                        "The temperature unit to use. Infer this from the users location.",
+                    },
+                  },
+                  required: ["location", "format"],
+                },
               },
             ],
           },
         ],
       },
-      {
-        service: "tts",
-        options: [
-          { name: "voice", value: "79a125e8-cd45-4c13-8a67-188112f4dd22" },
-        ],
-      },
     ],
     timeout: 15 * 1000,
+    enableMic: true,
     enableCam: false,
     callbacks: {
-      onMessageError: (message: VoiceMessage) => {
-        console.log("[CALLBACK] Message error", message);
-      },
       onGenericMessage: (data: unknown) => {
         console.log("[CALLBACK] Generic message:", data);
       },
@@ -205,23 +112,41 @@
       onBotDisconnected: () => {
         console.log("[CALLBACK] Bot disconnected");
       },
-      onBotStartedSpeaking: () => {
+      onBotStartedTalking: () => {
         console.log("[CALLBACK] Bot started talking");
       },
-      onBotStoppedSpeaking: () => {
+      onBotStoppedTalking: () => {
         console.log("[CALLBACK] Bot stopped talking");
       },
-      onUserStartedSpeaking: () => {
+      onLocalStartedTalking: () => {
         console.log("[CALLBACK] Local started talking");
       },
-      onUserStoppedSpeaking: () => {
+      onLocalStoppedTalking: () => {
         console.log("[CALLBACK] Local stopped talking");
+      },
+      onJsonCompletion: (jsonString: string) => {
+        console.log("[CALLBACK] JSON Completion:", jsonString);
+      },
+      onLLMFunctionCall: (
+        functionName: string,
+        toolCallId: string,
+        args: any
+      ) => {
+        console.log("[CALLBACK] LLM Function Call:", {
+          functionName,
+          toolCallId,
+          args,
+        });
+      },
+      onLLMFunctionCallStart: (functionName: string) => {
+        console.log("[CALLBACK] LLM Function Call Start:", { functionName });
       },
       onMetrics: (data: PipecatMetrics) => {
         console.log("[CALLBACK] Metrics:", data);
       },
       /*onUserTranscript: (data: Transcript) => {
->>>>>>> 496cef86
+
+
       console.log("[CALLBACK] User Transcript:", data);
     },
     onBotTranscript: (text: string) => {
